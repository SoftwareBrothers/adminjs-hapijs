--- conflicted
+++ resolved
@@ -1,11 +1,7 @@
 {
   "name": "@adminjs/hapi",
-<<<<<<< HEAD
-  "version": "6.0.2",
+  "version": "6.0.3",
   "type": "module",
-=======
-  "version": "6.0.3",
->>>>>>> 5ebd503b
   "description": "This is an official AdminJS plugin which integrates it with hapijs framework.",
   "exports": {
     ".": {
@@ -23,19 +19,11 @@
   "author": "Wojciech Krysiak",
   "license": "MIT",
   "peerDependencies": {
-<<<<<<< HEAD
-    "@hapi/boom": "^10.0.1",
-    "@hapi/cookie": "^12.0.1",
-    "@hapi/hapi": "^21.3.0",
-    "@hapi/inert": "^7.1.0",
-    "adminjs": "^7.0.0"
-=======
     "@hapi/boom": "^9.1.4 || ^10.0.0",
     "@hapi/cookie": "^11.0.2 || ^12.0.0",
     "@hapi/hapi": "^20.2.1 || ^21.0.0",
     "@hapi/inert": "^6.0.5 || ^7.0.0",
-    "adminjs": ">=6.0.0"
->>>>>>> 5ebd503b
+    "adminjs": "^7.0.0"
   },
   "peerDependenciesMeta": {
     "@hapi/inert": {
